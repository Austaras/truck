--- conflicted
+++ resolved
@@ -4,11 +4,8 @@
 
 ## Unreleased
 
-<<<<<<< HEAD
 - Add WGSL utilities.
-=======
 - Remove specification of branch of `ruststep`.
->>>>>>> 509a2295
 - Fix clippy warnings.
 - Fix the signiture in coefficient of `Subdivision::loop_subdivision`.
 - Add new mesh filter `Subdivision::loop_subdivision`.
