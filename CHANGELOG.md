--- conflicted
+++ resolved
@@ -4,13 +4,9 @@
 
 ## Unreleased
 
-<<<<<<< HEAD
 - Upgraded wgpu (0.12.0) and winit (0.26.0)
-- add some specified geometries for STEP I/O
-=======
 - Fix a typo in Readme.md.
 - Add some specified geometries for STEP I/O
->>>>>>> 0d5cc90a
 - Derive geometric traits to `Box`.
 - Add the method `swap_vertex` to `WireFrameInstance`.
 - In `truck-geotrait`, the trait `ParametricCurve` is decomposed into `ParametricCurve` and `BoundedCurve`.
