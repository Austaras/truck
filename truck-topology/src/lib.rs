--- conflicted
+++ resolved
@@ -236,13 +236,7 @@
 /// assert_eq!(face0.id(), face1.id());
 /// assert_ne!(face0.id(), face2.id());
 /// ```
-<<<<<<< HEAD
-pub struct FaceID<S> {
-    entity: *const Mutex<S>,
-}
-=======
 pub type FaceID<S> = ID<Mutex<S>>;
->>>>>>> 5d68e6b7
 
 #[doc(hidden)]
 pub mod edge;
