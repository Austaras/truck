--- conflicted
+++ resolved
@@ -13,13 +13,8 @@
 
 [dependencies]
 derive_more = "0.99.18"
-<<<<<<< HEAD
 rustc-hash = "2.0.0"
-serde = { version = "1.0.204", features = ["derive"] }
-=======
-rustc-hash = "1.1.0"
 serde = { version = "1.0.205", features = ["derive"] }
->>>>>>> 27cd887f
 thiserror = "1.0.63"
 truck-base = { version = "0.4.0", path = "../truck-base" }
 truck-geotrait = { version = "0.3.0", path = "../truck-geotrait", features = ["derive"] }
