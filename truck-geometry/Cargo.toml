--- conflicted
+++ resolved
@@ -18,12 +18,8 @@
 truck-geotrait = { version = "0.4.0", path = "../truck-geotrait", features = ["derive"] }
 
 [dev-dependencies]
-<<<<<<< HEAD
-proptest = "1.6.0"
 truck-geotrait = { version = "0.4.0", path = "../truck-geotrait", features = ["derive", "polynomial"] }
-=======
 proptest = "1.7.0"
->>>>>>> fdb265a5
 
 [target.'cfg(target_arch = "wasm32")'.dev-dependencies]
 getrandom = { version = "0.3.3", features = ["wasm_js"] }