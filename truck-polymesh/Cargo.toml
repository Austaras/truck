--- conflicted
+++ resolved
@@ -15,15 +15,9 @@
 [dependencies]
 array-macro = "2.1.8"
 bytemuck = { version = "1.16.3", features = ["derive"] }
-<<<<<<< HEAD
 itertools = "0.13.0"
 rustc-hash = "2.0.0"
-serde = { version = "1.0.204", features = ["derive"] }
-=======
-itertools = "0.12.1"
-rustc-hash = "1.1.0"
 serde = { version = "1.0.205", features = ["derive"] }
->>>>>>> 27cd887f
 truck-base = { version = "0.4.0", path = "../truck-base" }
 truck-geotrait = { version = "0.3.0", path = "../truck-geotrait" }
 thiserror = "1.0.63"