[package]
name = "truck-base"
version = "0.4.0"
authors = ["Yoshinori Tanimura <tanimura@ricos.co.jp>"]
edition = "2021"
description = "Basic structs and traits: importing cgmath, curve and surface traits, tolerance, etc..."
homepage = "https://github.com/ricosjp/truck"
repository = "https://github.com/ricosjp/truck"
license = "Apache-2.0"

keywords = ["truck", "graphics"]
categories = ["graphics"]

[dependencies]
cgmath = { version = "0.18.0", features = ["serde"] }
matext4cgmath = "0.1.0"
<<<<<<< HEAD
serde = { version = "1.0.204", features = ["derive"] }
rustc-hash = "2.0.0"
=======
serde = { version = "1.0.205", features = ["derive"] }
rustc-hash = "1.1.0"
>>>>>>> 27cd887f
<|MERGE_RESOLUTION|>--- conflicted
+++ resolved
@@ -14,10 +14,5 @@
 [dependencies]
 cgmath = { version = "0.18.0", features = ["serde"] }
 matext4cgmath = "0.1.0"
-<<<<<<< HEAD
-serde = { version = "1.0.204", features = ["derive"] }
-rustc-hash = "2.0.0"
-=======
 serde = { version = "1.0.205", features = ["derive"] }
-rustc-hash = "1.1.0"
->>>>>>> 27cd887f
+rustc-hash = "2.0.0"